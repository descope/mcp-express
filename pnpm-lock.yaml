--- conflicted
+++ resolved
@@ -18,13 +18,8 @@
         specifier: ^1.15.1
         version: 1.15.1
       express:
-<<<<<<< HEAD
         specifier: 4.22.1
         version: 4.22.1
-=======
-        specifier: 5.2.0
-        version: 5.2.0
->>>>>>> 2c705391
       zod:
         specifier: 3.25.76
         version: 3.25.76
@@ -76,11 +71,7 @@
         version: 9.32.0
       express-rate-limit:
         specifier: 8.2.1
-<<<<<<< HEAD
         version: 8.2.1(express@4.22.1)
-=======
-        version: 8.2.1(express@5.2.0)
->>>>>>> 2c705391
       globals:
         specifier: ^16.0.0
         version: 16.3.0
@@ -1685,17 +1676,12 @@
     peerDependencies:
       express: '>= 4.11'
 
-<<<<<<< HEAD
   express@4.22.1:
     resolution: {integrity: sha512-F2X8g9P1X7uCPZMA3MVf9wcTqlyNp7IhH5qPCI0izhaOIYXaW9L535tGA3qmjRzpH+bZczqq7hVKxTR4NWnu+g==}
     engines: {node: '>= 0.10.0'}
 
   express@5.1.0:
     resolution: {integrity: sha512-DT9ck5YIRU+8GYzzU5kT3eHGA5iL+1Zd0EutOmTE9Dtk+Tvuzd23VBU+ec7HPNSTxXYO55gPV/hq4pSBJDjFpA==}
-=======
-  express@5.2.0:
-    resolution: {integrity: sha512-XdpJDLxfztVY59X0zPI6sibRiGcxhTPXRD3IhJmjKf2jwMvkRGV1j7loB8U+heeamoU3XvihAaGRTR4aXXUN3A==}
->>>>>>> 2c705391
     engines: {node: '>= 18'}
 
   fast-content-type-parse@3.0.0:
@@ -5303,7 +5289,6 @@
     dependencies:
       express: 5.2.0
 
-<<<<<<< HEAD
   express-rate-limit@8.2.1(express@4.22.1):
     dependencies:
       express: 4.22.1
@@ -5346,14 +5331,6 @@
       - supports-color
 
   express@5.1.0:
-=======
-  express-rate-limit@8.2.1(express@5.2.0):
-    dependencies:
-      express: 5.2.0
-      ip-address: 10.0.1
-
-  express@5.2.0:
->>>>>>> 2c705391
     dependencies:
       accepts: 2.0.0
       body-parser: 2.2.1
