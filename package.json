--- conflicted
+++ resolved
@@ -69,11 +69,7 @@
   "engines": {
     "node": ">=18"
   },
-<<<<<<< HEAD
-  "packageManager": "pnpm@10.13.1+sha512.37ebf1a5c7a30d5fabe0c5df44ee8da4c965ca0c5af3dbab28c3a1681b70a256218d05c81c9c0dcf767ef6b8551eb5b960042b9ed4300c59242336377e01cfad",
-=======
   "packageManager": "pnpm@10.12.4",
->>>>>>> c0489a9e
   "publishConfig": {
     "access": "public"
   }
